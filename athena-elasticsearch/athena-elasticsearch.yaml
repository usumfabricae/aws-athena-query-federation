Transform: 'AWS::Serverless-2016-10-31'

Metadata:
  AWS::ServerlessRepo::Application:
    Name: AthenaElasticsearchConnector
    Description: 'This connector enables Amazon Athena to communicate with your Elasticsearch instance(s).'
    Author: 'default author'
    SpdxLicenseId: Apache-2.0
    LicenseUrl: LICENSE.txt
    ReadmeUrl: README.md
    Labels: ['athena-federation']
    HomePageUrl: https://github.com/awslabs/aws-athena-query-federation
    SemanticVersion: 2022.47.1
    SourceCodeUrl: https://github.com/awslabs/aws-athena-query-federation

# Parameters are CloudFormation features to pass input
# to your template when you create a stack
Parameters:
  AthenaCatalogName:
    Description: 'This is the name of the lambda function that will be created. This name must satisfy the pattern ^[a-z0-9-_]{1,64}$'
    Type: String
    AllowedPattern: ^[a-z0-9-_]{1,64}$
  SecretNamePrefix:
    Description: 'Used to create resource-based authorization policy for "secretsmanager:GetSecretValue" action. E.g. All Athena Elasticsearch Federation secret names can be prefixed with "AthenaESFederation" and authorization policy will allow "arn:${AWS::Partition}:secretsmanager:${AWS::Region}:${AWS::AccountId}:secret:AthenaESFederation*". Parameter value in this case should be "AthenaESFederation". If you do not have a prefix, you can manually update the IAM policy to add allow any secret names.'
    Type: String
    Default: ""
  SpillBucket:
    Description: 'The name of the bucket where this function can spill data.'
    Type: String
  SpillPrefix:
    Description: 'The prefix within SpillBucket where this function can spill data.'
    Type: String
    Default: athena-spill
  LambdaTimeout:
    Description: "Maximum Lambda invocation runtime in seconds. (min 1 - 900 max)"
    Default: 900
    Type: Number
  LambdaMemory:
    Description: "Lambda memory in MB (min 128 - 3008 max)."
    Default: 3008
    Type: Number
  DisableSpillEncryption:
    Description: "WARNING: If set to 'true' encryption for spilled data is disabled."
    Default: "false"
    Type: String
  AutoDiscoverEndpoint:
    Description: "Set to 'true' when using Amazon Elasticsearch Service. Otherwise, set to 'false' (DomainMapping is required when set to false)."
    Default: "true"
    Type: String
  DomainMapping:
    Description: "List of one or more domain-names and their respective endpoints (including secret credentials) in the format: domain1=endpoint1,domain2=endpoint2,... (e.g. movies=https://${secret-credentials}:www.mymovies.com)."
    Default: ""
    Type: String
  QueryTimeoutCluster:
    Description: "timeout period (in seconds) for Cluster-Health queries used in the generation of parallel scans (default is 10 seconds)."
    Default: 10
    Type: Number
  QueryTimeoutSearch:
    Description: "timeout period (in seconds) for Search queries used in the retrieval of documents from an index (default is 12 minutes)."
    Default: 720
    Type: Number
  QueryScrollTimeout:
    Description: "timeout period (in seconds) for scroll timeout used in the retrieval of documents (default is 60 seconds)."
    Default: 60
    Type: Number
  IsVPCAccess:
    AllowedValues:
      - true
      - false
    Default: false
    Description: "If ElasticSearch cluster is in VPC select true, [true, false] (default is false)"
    Type: String
  SecurityGroupIds:
    Description: '**If IsVPCAccess is True**. Provide one or more SecurityGroup IDs corresponding to the SecurityGroup that should be applied to the Lambda function. (e.g. sg1,sg2,sg3)'
    Type: CommaDelimitedList
    Default: ""
  SubnetIds:
    Description: '**If IsVPCAccess is True**. Provide one or more Subnet IDs corresponding to the Subnet that the Lambda function can use to access you data source. (e.g. subnet1,subnet2)'
    Type: CommaDelimitedList
    Default: ""
  PermissionsBoundaryARN:
    Description: "(Optional) An IAM policy ARN to use as the PermissionsBoundary for the created Lambda function's execution role"
    Default: ''
    Type: String

Conditions:
  IsVPCAccessSelected: !Equals [!Ref IsVPCAccess, true]
  HasPermissionsBoundary: !Not [ !Equals [ !Ref PermissionsBoundaryARN, "" ] ]
  IsRegionBAH: !Equals [!Ref "AWS::Region", "me-south-1"]
  IsRegionHKG: !Equals [!Ref "AWS::Region", "ap-east-1"]
Resources:
  ConnectorConfig:
    Type: 'AWS::Serverless::Function'
    Properties:
      Environment:
        Variables:
          disable_spill_encryption: !Ref DisableSpillEncryption
          spill_bucket: !Ref SpillBucket
          spill_prefix: !Ref SpillPrefix
          auto_discover_endpoint: !Ref AutoDiscoverEndpoint
          domain_mapping: !Ref DomainMapping
          query_timeout_cluster: !Ref QueryTimeoutCluster
          query_timeout_search: !Ref QueryTimeoutSearch
          query_scroll_timeout: !Ref QueryScrollTimeout
      FunctionName: !Sub "${AthenaCatalogName}"
      PackageType: "Image"
<<<<<<< HEAD
      ImageUri: !Sub '292517598671.dkr.ecr.${AWS::Region}.amazonaws.com/athena-federation-repository-elasticsearch:2022.47.1'
=======
      ImageUri: !Sub
        - '${Account}.dkr.ecr.${AWS::Region}.amazonaws.com/athena-federation-repository-elasticsearch:2022.47.1'
        - Account: !If [IsRegionBAH, 084828588479, !If [IsRegionHKG, 183295418215, 292517598671]]
>>>>>>> d31f217d
      Description: "The Elasticsearch Lambda Connector provides Athena users the ability to query data stored on Elasticsearch clusters."
      Timeout: !Ref LambdaTimeout
      MemorySize: !Ref LambdaMemory
      PermissionsBoundary: !If [ HasPermissionsBoundary, !Ref PermissionsBoundaryARN, !Ref "AWS::NoValue" ]
      Policies:
        - Statement:
            - Action:
                - secretsmanager:GetSecretValue
              Effect: Allow
              Resource: !Sub 'arn:${AWS::Partition}:secretsmanager:${AWS::Region}:${AWS::AccountId}:secret:${SecretNamePrefix}*'
          Version: '2012-10-17'
        - Statement:
            - Action:
                - es:List*
                - es:Describe*
                - es:ESHttp*
                - glue:GetTableVersions
                - glue:GetPartitions
                - glue:GetTables
                - glue:GetTableVersion
                - glue:GetDatabases
                - glue:GetTable
                - glue:GetPartition
                - glue:GetDatabase
                - athena:GetQueryExecution
              Effect: Allow
              Resource: '*'
          Version: '2012-10-17'
        #S3CrudPolicy allows our connector to spill large responses to S3. You can optionally replace this pre-made policy
        #with one that is more restrictive and can only 'put' but not read,delete, or overwrite files.
        - S3CrudPolicy:
            BucketName: !Ref SpillBucket
      VpcConfig:
        SecurityGroupIds:
          !If
          - IsVPCAccessSelected
          -
            !Ref SecurityGroupIds
          - !Ref "AWS::NoValue"
        SubnetIds:
          !If
          - IsVPCAccessSelected
          -
            !Ref SubnetIds
          - !Ref "AWS::NoValue"<|MERGE_RESOLUTION|>--- conflicted
+++ resolved
@@ -104,13 +104,9 @@
           query_scroll_timeout: !Ref QueryScrollTimeout
       FunctionName: !Sub "${AthenaCatalogName}"
       PackageType: "Image"
-<<<<<<< HEAD
-      ImageUri: !Sub '292517598671.dkr.ecr.${AWS::Region}.amazonaws.com/athena-federation-repository-elasticsearch:2022.47.1'
-=======
       ImageUri: !Sub
         - '${Account}.dkr.ecr.${AWS::Region}.amazonaws.com/athena-federation-repository-elasticsearch:2022.47.1'
         - Account: !If [IsRegionBAH, 084828588479, !If [IsRegionHKG, 183295418215, 292517598671]]
->>>>>>> d31f217d
       Description: "The Elasticsearch Lambda Connector provides Athena users the ability to query data stored on Elasticsearch clusters."
       Timeout: !Ref LambdaTimeout
       MemorySize: !Ref LambdaMemory
