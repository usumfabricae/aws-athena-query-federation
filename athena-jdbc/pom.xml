<?xml version="1.0" encoding="utf-8"?>
<project xmlns="http://maven.apache.org/POM/4.0.0" xmlns:xsi="http://www.w3.org/2001/XMLSchema-instance" xsi:schemaLocation="http://maven.apache.org/POM/4.0.0 http://maven.apache.org/xsd/maven-4.0.0.xsd">
    <parent>
        <artifactId>aws-athena-query-federation</artifactId>
        <groupId>com.amazonaws</groupId>
        <version>2022.47.1</version>
    </parent>
    <modelVersion>4.0.0</modelVersion>
    <artifactId>athena-jdbc</artifactId>
    <version>2022.47.1</version>
    <dependencies>
        <dependency>
            <groupId>com.amazonaws</groupId>
<<<<<<< HEAD
            <artifactId>jmespath-java</artifactId>
            <version>${aws-sdk.version}</version>
            <exclusions>
                <exclusion>
                    <groupId>com.fasterxml.jackson.datatype</groupId>
                    <artifactId>jackson-datatype-jsr310</artifactId>
                </exclusion>
                <exclusion>
                    <groupId>com.fasterxml.jackson.dataformat</groupId>
                    <artifactId>jackson-dataformat-cbor</artifactId>
                </exclusion>
                <exclusion>
                    <groupId>com.fasterxml.jackson.core</groupId>
                    <artifactId>jackson-core</artifactId>
                </exclusion>
                <exclusion>
                    <groupId>com.fasterxml.jackson.core</groupId>
                    <artifactId>jackson-databind</artifactId>
                </exclusion>
                <exclusion>
                    <groupId>com.fasterxml.jackson.core</groupId>
                    <artifactId>jackson-annotations</artifactId>
                </exclusion>
            </exclusions>
        </dependency>
        <dependency>
            <groupId>com.amazonaws</groupId>
            <artifactId>aws-java-sdk-core</artifactId>
            <version>${aws-sdk.version}</version>
            <exclusions>
                <exclusion>
                    <groupId>com.fasterxml.jackson.datatype</groupId>
                    <artifactId>jackson-datatype-jsr310</artifactId>
                </exclusion>
                <exclusion>
                    <groupId>com.fasterxml.jackson.dataformat</groupId>
                    <artifactId>jackson-dataformat-cbor</artifactId>
                </exclusion>
                <exclusion>
                    <groupId>com.fasterxml.jackson.core</groupId>
                    <artifactId>jackson-core</artifactId>
                </exclusion>
                <exclusion>
                    <groupId>com.fasterxml.jackson.core</groupId>
                    <artifactId>jackson-databind</artifactId>
                </exclusion>
                <exclusion>
                    <groupId>com.fasterxml.jackson.core</groupId>
                    <artifactId>jackson-annotations</artifactId>
                </exclusion>
            </exclusions>
        </dependency>
        <dependency>
            <groupId>com.amazonaws</groupId>
=======
>>>>>>> 057956ad
            <artifactId>aws-athena-federation-sdk</artifactId>
            <version>2022.47.1</version>
            <classifier>withdep</classifier>
            <exclusions>
                <!-- replaced with jcl-over-slf4j -->
                <exclusion>
                    <groupId>commons-logging</groupId>
                    <artifactId>commons-logging</artifactId>
                </exclusion>
            </exclusions>
        </dependency>
        <dependency>
            <groupId>com.amazonaws</groupId>
            <artifactId>athena-federation-integ-test</artifactId>
            <version>2022.47.1</version>
            <scope>test</scope>
        </dependency>
        <dependency>
            <groupId>org.apache.commons</groupId>
            <artifactId>commons-text</artifactId>
            <version>1.12.0</version>
        </dependency>
        <dependency>
            <groupId>org.antlr</groupId>
            <artifactId>stringtemplate</artifactId>
            <version>4.0.2</version>
        </dependency>
        <dependency>
            <groupId>org.apache.arrow</groupId>
            <artifactId>arrow-jdbc</artifactId>
            <version>${apache.arrow.version}</version>
            <exclusions>
                <exclusion>
                    <groupId>com.fasterxml.jackson.datatype</groupId>
                    <artifactId>jackson-datatype-jsr310</artifactId>
                </exclusion>
                <exclusion>
                    <groupId>com.fasterxml.jackson.dataformat</groupId>
                    <artifactId>jackson-dataformat-cbor</artifactId>
                </exclusion>
                <exclusion>
                    <groupId>com.fasterxml.jackson.core</groupId>
                    <artifactId>jackson-core</artifactId>
                </exclusion>
                <exclusion>
                    <groupId>com.fasterxml.jackson.core</groupId>
                    <artifactId>jackson-databind</artifactId>
                </exclusion>
                <exclusion>
                    <groupId>com.fasterxml.jackson.core</groupId>
                    <artifactId>jackson-annotations</artifactId>
                </exclusion>
            </exclusions>
        </dependency>
        <dependency>
            <groupId>org.slf4j</groupId>
            <artifactId>slf4j-api</artifactId>
            <version>${slf4j-log4j.version}</version>
        </dependency>
        <dependency>
            <groupId>org.slf4j</groupId>
            <artifactId>jcl-over-slf4j</artifactId>
            <version>${slf4j-log4j.version}</version>
        </dependency>
        <dependency>
            <groupId>org.apache.logging.log4j</groupId>
            <artifactId>log4j-slf4j2-impl</artifactId>
            <version>${log4j2Version}</version>
            <scope>runtime</scope>
        </dependency>
        <dependency>
            <groupId>com.amazonaws</groupId>
            <artifactId>aws-lambda-java-log4j2</artifactId>
            <version>${aws.lambda-java-log4j2.version}</version>
            <scope>runtime</scope>
        </dependency>
        <dependency>
            <groupId>org.apache.logging.log4j</groupId>
            <artifactId>log4j-core</artifactId>
            <version>${log4j2Version}</version>
            <scope>runtime</scope>
        </dependency>
        <dependency>
            <groupId>org.apache.logging.log4j</groupId>
            <artifactId>log4j-api</artifactId>
            <version>${log4j2Version}</version>
            <scope>runtime</scope>
        </dependency>
        <!-- https://mvnrepository.com/artifact/com.amazonaws/aws-java-sdk-redshift -->
        <dependency>
            <groupId>com.amazonaws</groupId>
            <artifactId>aws-java-sdk-redshift</artifactId>
            <version>${aws-sdk.version}</version>
            <scope>test</scope>
        </dependency>
        <!-- https://mvnrepository.com/artifact/software.amazon.awscdk/redshift -->
        <dependency>
            <groupId>software.amazon.awscdk</groupId>
            <artifactId>redshift</artifactId>
            <version>${aws-cdk.version}</version>
            <scope>test</scope>
        </dependency>
        <!-- https://mvnrepository.com/artifact/software.amazon.awssdk/rds -->
        <dependency>
            <groupId>software.amazon.awssdk</groupId>
            <artifactId>rds</artifactId>
            <version>${aws-sdk-v2.version}</version>
            <scope>test</scope>
            <exclusions>
                <exclusion>
                    <groupId>software.amazon.awssdk</groupId>
                    <artifactId>netty-nio-client</artifactId>
                </exclusion>
            </exclusions>
        </dependency>
        <!-- https://mvnrepository.com/artifact/software.amazon.awscdk/rds -->
        <dependency>
            <groupId>software.amazon.awscdk</groupId>
            <artifactId>rds</artifactId>
            <version>${aws-cdk.version}</version>
            <scope>test</scope>
        </dependency>
        <dependency>
            <groupId>com.github.spotbugs</groupId>
            <artifactId>spotbugs-annotations</artifactId>
            <version>4.8.6</version>
            <scope>compile</scope>
        </dependency>
    </dependencies>
    <build>
        <plugins>
            <plugin>
                <groupId>org.apache.maven.plugins</groupId>
                <artifactId>maven-jar-plugin</artifactId>
                <version>${mvn.jar.plugin.version}</version>
                <executions>
                    <execution>
                        <goals>
                            <goal>test-jar</goal>
                        </goals>
                    </execution>
                </executions>
            </plugin>
            <plugin>
                <groupId>org.apache.maven.plugins</groupId>
                <artifactId>maven-shade-plugin</artifactId>
                <version>${mvn.shade.plugin.version}</version>
                <configuration>
                    <createDependencyReducedPom>true</createDependencyReducedPom>
                    <shadeTestJar>true</shadeTestJar>
                    <filters>
                        <filter>
                            <artifact>*:*</artifact>
                            <excludes>
                                <exclude>META-INF/*.SF</exclude>
                                <exclude>META-INF/*.DSA</exclude>
                                <exclude>META-INF/*.RSA</exclude>
                            </excludes>
                        </filter>
                    </filters>
                    <transformers>
                        <!-- This transformer is here to concatenate log4j2 cache during shading -->
                        <transformer implementation="com.github.edwgiz.maven_shade_plugin.log4j2_cache_transformer.PluginsCacheFileTransformer">
</transformer>
                    </transformers>
                </configuration>
                <dependencies>
                    <dependency>
                        <groupId>com.github.edwgiz</groupId>
                        <artifactId>maven-shade-plugin.log4j2-cachefile-transformer</artifactId>
                        <version>${log4j2.cachefile.transformer.version}</version>
                    </dependency>
                </dependencies>
                <executions>
                    <execution>
                        <phase>package</phase>
                        <goals>
                            <goal>shade</goal>
                        </goals>
                    </execution>
                </executions>
            </plugin>
        </plugins>
    </build>
    <repositories>
        <repository>
            <id>redshift</id>
            <url>https://s3.amazonaws.com/redshift-maven-repository/release</url>
        </repository>
    </repositories>
</project><|MERGE_RESOLUTION|>--- conflicted
+++ resolved
@@ -11,63 +11,6 @@
     <dependencies>
         <dependency>
             <groupId>com.amazonaws</groupId>
-<<<<<<< HEAD
-            <artifactId>jmespath-java</artifactId>
-            <version>${aws-sdk.version}</version>
-            <exclusions>
-                <exclusion>
-                    <groupId>com.fasterxml.jackson.datatype</groupId>
-                    <artifactId>jackson-datatype-jsr310</artifactId>
-                </exclusion>
-                <exclusion>
-                    <groupId>com.fasterxml.jackson.dataformat</groupId>
-                    <artifactId>jackson-dataformat-cbor</artifactId>
-                </exclusion>
-                <exclusion>
-                    <groupId>com.fasterxml.jackson.core</groupId>
-                    <artifactId>jackson-core</artifactId>
-                </exclusion>
-                <exclusion>
-                    <groupId>com.fasterxml.jackson.core</groupId>
-                    <artifactId>jackson-databind</artifactId>
-                </exclusion>
-                <exclusion>
-                    <groupId>com.fasterxml.jackson.core</groupId>
-                    <artifactId>jackson-annotations</artifactId>
-                </exclusion>
-            </exclusions>
-        </dependency>
-        <dependency>
-            <groupId>com.amazonaws</groupId>
-            <artifactId>aws-java-sdk-core</artifactId>
-            <version>${aws-sdk.version}</version>
-            <exclusions>
-                <exclusion>
-                    <groupId>com.fasterxml.jackson.datatype</groupId>
-                    <artifactId>jackson-datatype-jsr310</artifactId>
-                </exclusion>
-                <exclusion>
-                    <groupId>com.fasterxml.jackson.dataformat</groupId>
-                    <artifactId>jackson-dataformat-cbor</artifactId>
-                </exclusion>
-                <exclusion>
-                    <groupId>com.fasterxml.jackson.core</groupId>
-                    <artifactId>jackson-core</artifactId>
-                </exclusion>
-                <exclusion>
-                    <groupId>com.fasterxml.jackson.core</groupId>
-                    <artifactId>jackson-databind</artifactId>
-                </exclusion>
-                <exclusion>
-                    <groupId>com.fasterxml.jackson.core</groupId>
-                    <artifactId>jackson-annotations</artifactId>
-                </exclusion>
-            </exclusions>
-        </dependency>
-        <dependency>
-            <groupId>com.amazonaws</groupId>
-=======
->>>>>>> 057956ad
             <artifactId>aws-athena-federation-sdk</artifactId>
             <version>2022.47.1</version>
             <classifier>withdep</classifier>
